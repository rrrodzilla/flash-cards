--- conflicted
+++ resolved
@@ -11,12 +11,9 @@
     "lint": "eslint . --ext ts,tsx --report-unused-disable-directives --max-warnings 0",
     "test": "vitest",
     "test:ui": "vitest --ui",
-<<<<<<< HEAD
-    "test:coverage": "vitest --coverage"
-=======
     "test:run": "vitest run",
+    "test:coverage": "vitest --coverage",
     "demo": "tsx src/algorithms/demo.ts"
->>>>>>> d6150401
   },
   "dependencies": {
     "lucide-react": "^0.468.0",
